--- conflicted
+++ resolved
@@ -178,13 +178,8 @@
         specifier: ^5.1.0
         version: 5.1.0(vite@7.1.12(@types/node@24.9.2)(jiti@2.6.1)(lightningcss@1.30.2)(tsx@4.20.6))
       '@vitest/coverage-v8':
-<<<<<<< HEAD
         specifier: ^4.0.6
         version: 4.0.6(vitest@4.0.6(@types/node@24.9.2)(jiti@2.6.1)(jsdom@24.1.3)(lightningcss@1.30.2)(msw@2.11.6(@types/node@24.9.2)(typescript@5.9.3))(tsx@4.20.6))
-=======
-        specifier: ^4.0.4
-        version: 4.0.4(vitest@4.0.4(@types/node@24.9.2)(jiti@2.6.1)(jsdom@27.1.0)(lightningcss@1.30.2)(msw@2.11.6(@types/node@24.9.2)(typescript@5.9.3))(tsx@4.20.6))
->>>>>>> 72081412
       autoprefixer:
         specifier: ^10.4.21
         version: 10.4.21(postcss@8.5.6)
@@ -228,13 +223,8 @@
         specifier: ^7.1.7
         version: 7.1.12(@types/node@24.9.2)(jiti@2.6.1)(lightningcss@1.30.2)(tsx@4.20.6)
       vitest:
-<<<<<<< HEAD
         specifier: ^4.0.6
         version: 4.0.6(@types/node@24.9.2)(jiti@2.6.1)(jsdom@24.1.3)(lightningcss@1.30.2)(msw@2.11.6(@types/node@24.9.2)(typescript@5.9.3))(tsx@4.20.6)
-=======
-        specifier: ^4.0.4
-        version: 4.0.4(@types/node@24.9.2)(jiti@2.6.1)(jsdom@27.1.0)(lightningcss@1.30.2)(msw@2.11.6(@types/node@24.9.2)(typescript@5.9.3))(tsx@4.20.6)
->>>>>>> 72081412
 
 packages:
 
@@ -6813,11 +6803,7 @@
     transitivePeerDependencies:
       - supports-color
 
-<<<<<<< HEAD
   '@vitest/coverage-v8@4.0.6(vitest@4.0.6(@types/node@24.9.2)(jiti@2.6.1)(jsdom@24.1.3)(lightningcss@1.30.2)(msw@2.11.6(@types/node@24.9.2)(typescript@5.9.3))(tsx@4.20.6))':
-=======
-  '@vitest/coverage-v8@4.0.4(vitest@4.0.4(@types/node@24.9.2)(jiti@2.6.1)(jsdom@27.1.0)(lightningcss@1.30.2)(msw@2.11.6(@types/node@24.9.2)(typescript@5.9.3))(tsx@4.20.6))':
->>>>>>> 72081412
     dependencies:
       '@bcoe/v8-coverage': 1.0.2
       '@vitest/utils': 4.0.6
@@ -6830,11 +6816,8 @@
       magicast: 0.3.5
       std-env: 3.10.0
       tinyrainbow: 3.0.3
-<<<<<<< HEAD
       vitest: 4.0.6(@types/node@24.9.2)(jiti@2.6.1)(jsdom@24.1.3)(lightningcss@1.30.2)(msw@2.11.6(@types/node@24.9.2)(typescript@5.9.3))(tsx@4.20.6)
-=======
-      vitest: 4.0.4(@types/node@24.9.2)(jiti@2.6.1)(jsdom@27.1.0)(lightningcss@1.30.2)(msw@2.11.6(@types/node@24.9.2)(typescript@5.9.3))(tsx@4.20.6)
->>>>>>> 72081412
+
     transitivePeerDependencies:
       - supports-color
 
@@ -9469,11 +9452,7 @@
       lightningcss: 1.30.2
       tsx: 4.20.6
 
-<<<<<<< HEAD
   vitest@4.0.6(@types/node@24.9.2)(jiti@2.6.1)(jsdom@24.1.3)(lightningcss@1.30.2)(msw@2.11.6(@types/node@24.9.2)(typescript@5.9.3))(tsx@4.20.6):
-=======
-  vitest@4.0.4(@types/node@24.9.2)(jiti@2.6.1)(jsdom@27.1.0)(lightningcss@1.30.2)(msw@2.11.6(@types/node@24.9.2)(typescript@5.9.3))(tsx@4.20.6):
->>>>>>> 72081412
     dependencies:
       '@vitest/expect': 4.0.6
       '@vitest/mocker': 4.0.6(msw@2.11.6(@types/node@24.9.2)(typescript@5.9.3))(vite@7.1.12(@types/node@24.9.2)(jiti@2.6.1)(lightningcss@1.30.2)(tsx@4.20.6))
